<!DOCTYPE html>
<html lang="en">
<head>
    <meta charset="UTF-8">
    <meta name="viewport" content="width=device-width, initial-scale=1.0">
    <title>🍽️ Diet Planner - The Diet Planner</title>
    <style>
        :root {
            --bg-color: #ffffff;
            --surface-color: #f8f9fa;
            --card-bg: #ffffff;
            --text-primary: #212529;
            --text-secondary: #6c757d;
            --text-muted: #adb5bd;
            --border-color: #dee2e6;
            --primary-color: #007bff;
            --success-color: #28a745;
            --warning-color: #ffc107;
            --danger-color: #dc3545;
            --shadow: 0 0.125rem 0.25rem rgba(0, 0, 0, 0.075);
            --shadow-lg: 0 0.5rem 1rem rgba(0, 0, 0, 0.15);
            --border-radius: 0.375rem;
            --border-radius-lg: 0.5rem;
            --font-family: -apple-system, BlinkMacSystemFont, "Segoe UI", Roboto, "Helvetica Neue", Arial, sans-serif;
            --progress-bg: #e9ecef;
            --progress-height: 8px;
        }

        [data-theme="dark"] {
            --bg-color: #1a1a1a;
            --surface-color: #2d2d2d;
            --card-bg: #2d2d2d;
            --text-primary: #ffffff;
            --text-secondary: #b3b3b3;
            --text-muted: #6c6c6c;
            --border-color: #404040;
            --shadow: 0 0.125rem 0.25rem rgba(0, 0, 0, 0.3);
            --shadow-lg: 0 0.5rem 1rem rgba(0, 0, 0, 0.4);
            --progress-bg: #404040;
        }

        * {
            margin: 0;
            padding: 0;
            box-sizing: border-box;
        }

        html {
            scroll-behavior: smooth;
        }

        body {
            font-family: var(--font-family);
            line-height: 1.5;
            color: var(--text-primary);
            background-color: var(--bg-color);
            transition: background-color 0.3s ease, color 0.3s ease;
        }

        .app-container {
            display: flex;
            min-height: 100vh;
        }

        /* Navigation Styles */
        .sidebar {
            width: 280px;
            background: var(--card-bg);
            border-right: 1px solid var(--border-color);
            position: fixed;
            height: 100vh;
            left: 0;
            top: 0;
            z-index: 1000;
            overflow-y: auto;
            transition: transform 0.3s ease;
        }

        .sidebar-header {
            padding: 1.5rem;
            border-bottom: 1px solid var(--border-color);
            text-align: center;
        }

        .logo {
            font-size: 1.5rem;
            font-weight: bold;
            color: var(--text-primary);
            margin-bottom: 0.25rem;
        }

        .tagline {
            font-size: 0.875rem;
            color: var(--text-secondary);
        }

        .nav-menu {
            padding: 1rem;
        }

        .nav-item {
            display: flex;
            align-items: center;
            padding: 0.75rem 1rem;
            margin-bottom: 0.25rem;
            border-radius: var(--border-radius);
            color: var(--text-secondary);
            text-decoration: none;
            transition: all 0.2s ease;
            cursor: pointer;
            border: none;
            background: none;
            width: 100%;
            text-align: left;
            font-size: 0.95rem;
            font-family: inherit;
        }

        .nav-item:hover {
            background: var(--surface-color);
            color: var(--text-primary);
        }

        .nav-item.active {
            background: var(--surface-color);
            color: var(--primary-color);
            font-weight: 500;
        }

        .nav-icon {
            margin-right: 0.75rem;
            font-size: 1.1rem;
        }

        /* Mobile Navigation */
        .mobile-header {
            display: none;
            background: var(--card-bg);
            border-bottom: 1px solid var(--border-color);
            padding: 1rem;
            position: fixed;
            top: 0;
            left: 0;
            right: 0;
            z-index: 1001;
            justify-content: space-between;
            align-items: center;
        }

        .mobile-menu-button {
            background: none;
            border: none;
            font-size: 1.5rem;
            color: var(--text-primary);
            cursor: pointer;
            padding: 0.25rem;
        }

        .mobile-logo {
            font-size: 1.25rem;
            font-weight: bold;
            color: var(--text-primary);
        }

        .theme-toggle {
            background: none;
            border: none;
            font-size: 1.25rem;
            cursor: pointer;
            padding: 0.25rem;
            color: var(--text-primary);
        }

        /* Main Content */
        .main-content {
            flex: 1;
            margin-left: 280px;
            background: var(--surface-color);
            min-height: 100vh;
            position: relative;
            overflow: hidden;
        }

        .content-wrapper {
            padding: 2rem;
            height: 100vh;
            display: flex;
            flex-direction: column;
        }

        .section-header {
            margin-bottom: 2rem;
            text-align: center;
            flex-shrink: 0;
        }

        .section-title {
            font-size: 2rem;
            font-weight: 600;
            color: var(--text-primary);
            margin-bottom: 0.5rem;
        }

        .section-subtitle {
            color: var(--text-secondary);
            font-size: 1rem;
        }

        /* Form Section */
        .form-section {
            opacity: 1;
            transition: opacity 0.4s ease, transform 0.4s ease;
            flex: 1;
            overflow-y: auto;
        }

        .form-section.hidden {
            opacity: 0;
            transform: translateY(-20px);
            pointer-events: none;
            position: absolute;
            width: 100%;
        }

        /* Results Container */
        .results-container {
            opacity: 0;
            transform: translateY(30px);
            transition: opacity 0.5s ease, transform 0.5s ease;
            pointer-events: none;
            position: absolute;
            top: 2rem;
            left: 2rem;
            right: 2rem;
            bottom: 2rem;
            display: flex;
            flex-direction: column;
        }

        .results-container.visible {
            opacity: 1;
            transform: translateY(0);
            pointer-events: all;
        }

        .results-header {
            display: flex;
            justify-content: space-between;
            align-items: center;
            margin-bottom: 1.5rem;
            flex-shrink: 0;
        }

        .results-title {
            font-size: 1.75rem;
            font-weight: 600;
            color: var(--text-primary);
            margin: 0;
        }

        .edit-profile-btn {
            display: flex;
            align-items: center;
            gap: 0.5rem;
            padding: 0.625rem 1.25rem;
            background: var(--surface-color);
            border: 1px solid var(--border-color);
            border-radius: var(--border-radius);
            color: var(--text-secondary);
            text-decoration: none;
            font-size: 0.9rem;
            font-weight: 500;
            cursor: pointer;
            transition: all 0.2s ease;
        }

        .edit-profile-btn:hover {
            background: var(--border-color);
            color: var(--text-primary);
        }

        .results-content {
            background: var(--card-bg);
            border: 1px solid var(--border-color);
            border-radius: var(--border-radius-lg);
            box-shadow: var(--shadow-lg);
            flex: 1;
            overflow: hidden;
            display: flex;
            flex-direction: column;
        }

        .results-scroll {
            flex: 1;
            overflow-y: auto;
            scroll-behavior: smooth;
            padding: 1rem;
        }

        /* Card Styles - Compact */
        .card {
            background: var(--card-bg);
            border: 1px solid var(--border-color);
            border-radius: var(--border-radius-lg);
            box-shadow: var(--shadow);
            margin-bottom: 1rem;
            overflow: hidden;
        }

        .card-header {
            padding: 1rem 1.25rem;
            border-bottom: 1px solid var(--border-color);
            background: var(--surface-color);
        }

        .card-title {
            font-size: 1rem;
            font-weight: 600;
            color: var(--text-primary);
            margin: 0;
        }

        .card-body {
            padding: 1.25rem;
        }

        /* Form Styles */
        .form-grid {
            display: grid;
            grid-template-columns: repeat(auto-fit, minmax(280px, 1fr));
            gap: 1.25rem;
            margin-bottom: 1.5rem;
        }

        .form-group {
            margin-bottom: 1rem;
        }

        .form-label {
            display: block;
            margin-bottom: 0.5rem;
            font-weight: 500;
            color: var(--text-primary);
            font-size: 0.9rem;
        }

        .form-control {
            width: 100%;
            padding: 0.75rem;
            font-size: 0.9rem;
            border: 1px solid var(--border-color);
            border-radius: var(--border-radius);
            background: var(--card-bg);
            color: var(--text-primary);
            font-family: inherit;
            transition: border-color 0.2s ease, box-shadow 0.2s ease;
        }

        .form-control:focus {
            outline: none;
            border-color: var(--primary-color);
            box-shadow: 0 0 0 2px rgba(0, 123, 255, 0.25);
        }

        .form-control.is-invalid {
            border-color: var(--danger-color);
        }

        .invalid-feedback {
            display: block;
            margin-top: 0.25rem;
            font-size: 0.8rem;
            color: var(--danger-color);
        }

        /* Button Styles */
        .btn {
            display: inline-block;
            padding: 0.75rem 1.5rem;
            margin: 0.25rem;
            font-size: 0.9rem;
            font-weight: 500;
            text-align: center;
            text-decoration: none;
            border: 1px solid transparent;
            border-radius: var(--border-radius);
            cursor: pointer;
            transition: all 0.2s ease;
            font-family: inherit;
        }

        .btn-primary {
            color: #fff;
            background-color: var(--primary-color);
            border-color: var(--primary-color);
        }

        .btn-primary:hover {
            background-color: #0056b3;
            border-color: #004085;
            transform: translateY(-1px);
        }

        .btn-secondary {
            color: #fff;
            background-color: var(--text-secondary);
            border-color: var(--text-secondary);
        }

        .btn-secondary:hover {
            background-color: #545b62;
            border-color: #4e555b;
        }

        .btn-success {
            color: #fff;
            background-color: var(--success-color);
            border-color: var(--success-color);
        }

        .btn-success:hover {
            background-color: #1e7e34;
            border-color: #1c7430;
        }

        .btn:disabled {
            opacity: 0.65;
            cursor: not-allowed;
            transform: none !important;
        }

        .btn-group {
            display: flex;
            gap: 0.5rem;
            justify-content: center;
            flex-wrap: wrap;
            margin: 1rem 0;
        }

        /* Compact Stats Grid */
        .stats-grid {
            display: grid;
            grid-template-columns: repeat(auto-fit, minmax(140px, 1fr));
            gap: 0.75rem;
            margin-bottom: 1.5rem;
        }

        .stat-card {
            background: var(--card-bg);
            border: 1px solid var(--border-color);
            border-radius: var(--border-radius);
            padding: 1rem 0.75rem;
            text-align: center;
            box-shadow: var(--shadow);
        }

        .stat-title {
            font-size: 0.75rem;
            font-weight: 600;
            color: var(--text-secondary);
            margin-bottom: 0.5rem;
            text-transform: uppercase;
            letter-spacing: 0.5px;
        }

        .stat-value {
            font-size: 1.5rem;
            font-weight: bold;
            color: var(--text-primary);
            line-height: 1.2;
        }

        .stat-unit {
            font-size: 0.75rem;
            color: var(--text-muted);
        }

        .stat-target {
            font-size: 0.75rem;
            color: var(--text-secondary);
            margin-top: 0.25rem;
        }

        /* Compact Table Styles */
        .table-responsive {
            overflow-x: auto;
            border-radius: var(--border-radius-lg);
            border: 1px solid var(--border-color);
            box-shadow: var(--shadow);
            margin-bottom: 1.5rem;
        }

        .table {
            width: 100%;
            border-collapse: collapse;
            background: var(--card-bg);
            margin: 0;
            font-size: 0.85rem;
        }

        .table th {
            background: var(--surface-color);
            padding: 0.75rem 0.5rem;
            text-align: left;
            font-weight: 600;
            color: var(--text-primary);
            border-bottom: 2px solid var(--border-color);
            font-size: 0.75rem;
            text-transform: uppercase;
            letter-spacing: 0.5px;
        }

        .table td {
            padding: 0.75rem 0.5rem;
            border-bottom: 1px solid var(--border-color);
            vertical-align: top;
        }

        .table tbody tr:hover {
            background: var(--surface-color);
        }

        .table tbody tr:last-child td {
            border-bottom: none;
        }

        .meal-item {
            font-weight: 500;
            color: var(--text-primary);
            margin-bottom: 0.25rem;
            font-size: 0.85rem;
        }

        .meal-serving {
            font-size: 0.75rem;
            color: var(--text-muted);
            margin-bottom: 0.25rem;
        }

        .meal-nutrients {
            font-size: 0.7rem;
            color: var(--text-secondary);
        }

        .day-header {
            font-weight: 600;
            color: var(--primary-color);
        }

        /* Compact Chart Styles */
        .charts-grid {
            display: grid;
            grid-template-columns: repeat(auto-fit, minmax(300px, 1fr));
            gap: 1rem;
            margin-bottom: 1.5rem;
        }

        .chart-container {
            background: var(--card-bg);
            border: 1px solid var(--border-color);
            border-radius: var(--border-radius-lg);
            padding: 1rem;
            box-shadow: var(--shadow);
        }

        .chart-title {
            font-size: 0.95rem;
            font-weight: 600;
            color: var(--text-primary);
            margin-bottom: 0.75rem;
            text-align: center;
        }

        .chart-container canvas {
            max-height: 200px;
        }

        /* Export Section - Compact */
        .export-section {
            background: var(--card-bg);
            border: 1px solid var(--border-color);
            border-radius: var(--border-radius-lg);
            padding: 1rem;
            margin-bottom: 1rem;
        }

        .export-title {
            font-size: 1rem;
            font-weight: 600;
            color: var(--text-primary);
            margin-bottom: 1rem;
            text-align: center;
        }

        /* Loading Styles */
        .loading {
            display: none;
            text-align: center;
            padding: 2rem;
            position: absolute;
            top: 50%;
            left: 50%;
            transform: translate(-50%, -50%);
            background: var(--card-bg);
            border-radius: var(--border-radius-lg);
            box-shadow: var(--shadow-lg);
            z-index: 1002;
        }

        .spinner {
            border: 4px solid var(--progress-bg);
            border-top: 4px solid var(--primary-color);
            border-radius: 50%;
            width: 40px;
            height: 40px;
            animation: spin 1s linear infinite;
            margin: 0 auto 1rem;
        }

        @keyframes spin {
            0% { transform: rotate(0deg); }
            100% { transform: rotate(360deg); }
        }

        .loading-text {
            color: var(--text-secondary);
            font-size: 0.9rem;
        }

        /* Redirect Loading Overlay */
        .redirect-overlay {
            position: fixed;
            top: 0;
            left: 0;
            width: 100%;
            height: 100%;
            background: rgba(0, 0, 0, 0.8);
            display: none;
            justify-content: center;
            align-items: center;
            z-index: 9999;
            color: white;
            text-align: center;
        }

        .redirect-content {
            background: var(--card-bg);
            padding: 2rem;
            border-radius: var(--border-radius-lg);
            box-shadow: var(--shadow-lg);
            max-width: 400px;
            color: var(--text-primary);
        }

        .redirect-spinner {
            border: 4px solid var(--progress-bg);
            border-top: 4px solid var(--primary-color);
            border-radius: 50%;
            width: 50px;
            height: 50px;
            animation: spin 1s linear infinite;
            margin: 0 auto 1rem;
        }

        /* Mobile Responsive */
        @media (max-width: 768px) {
            .sidebar {
                transform: translateX(-100%);
            }

            .sidebar.mobile-open {
                transform: translateX(0);
            }

            .mobile-header {
                display: flex;
            }

            .main-content {
                margin-left: 0;
            }

            .content-wrapper {
                padding: 1rem;
                padding-top: 5rem;
            }

            .results-container {
                left: 1rem;
                right: 1rem;
                top: 5rem;
                bottom: 1rem;
            }

            .results-content {
                max-height: 85vh;
            }

            .form-grid {
                grid-template-columns: 1fr;
                gap: 1rem;
            }

            .stats-grid {
                grid-template-columns: repeat(2, 1fr);
                gap: 0.5rem;
            }

            .charts-grid {
                grid-template-columns: 1fr;
                gap: 0.75rem;
            }

            .btn-group {
                flex-direction: column;
                align-items: center;
            }

            .btn {
                width: 100%;
                max-width: 300px;
            }

            .section-title {
                font-size: 1.5rem;
            }

            .results-header {
                flex-direction: column;
                gap: 1rem;
                align-items: stretch;
            }

            .edit-profile-btn {
                justify-content: center;
            }
        }

        @media (max-width: 480px) {
            .stats-grid {
                grid-template-columns: 1fr;
            }

            .stat-card {
                padding: 0.75rem 0.5rem;
            }

            .table th,
            .table td {
                padding: 0.5rem 0.25rem;
                font-size: 0.75rem;
            }

            .chart-container canvas {
                max-height: 150px;
            }
        }

        /* Utility Classes */
        .text-center { text-align: center; }
        .text-muted { color: var(--text-muted); }
        .text-primary { color: var(--primary-color); }
        .text-success { color: var(--success-color); }
        .text-warning { color: var(--warning-color); }
        .text-danger { color: var(--danger-color); }

        .d-none { display: none; }
        .d-block { display: block; }

        /* Mobile overlay */
        .mobile-overlay {
            display: none;
            position: fixed;
            top: 0;
            left: 0;
            width: 100%;
            height: 100%;
            background-color: rgba(0, 0, 0, 0.5);
            z-index: 999;
        }

        .mobile-overlay.active {
            display: block;
        }

        /* Fade in animation */
        .fade-in {
            animation: fadeIn 0.6s ease-out;
        }

        @keyframes fadeIn {
            from {
                opacity: 0;
                transform: translateY(20px);
            }
            to {
                opacity: 1;
                transform: translateY(0);
            }
        }

        /* Scrollbar Styling */
        .results-scroll::-webkit-scrollbar {
            width: 8px;
        }

        .results-scroll::-webkit-scrollbar-track {
            background: var(--surface-color);
            border-radius: 4px;
        }

        .results-scroll::-webkit-scrollbar-thumb {
            background: var(--border-color);
            border-radius: 4px;
        }

        .results-scroll::-webkit-scrollbar-thumb:hover {
            background: var(--text-muted);
        }
    </style>
</head>
<body data-theme="light">
    <!-- Mobile Header -->
    <div class="mobile-header">
        <button class="mobile-menu-button" id="mobileMenuButton">☰</button>
        <div class="mobile-logo">🍽️ Diet Planner</div>
        <button class="theme-toggle" id="themeToggle">🌙</button>
    </div>

    <!-- Mobile Overlay -->
    <div class="mobile-overlay" id="mobileOverlay"></div>

    <!-- Redirect Loading Overlay -->
    <div class="redirect-overlay" id="redirectOverlay">
        <div class="redirect-content">
            <div class="redirect-spinner"></div>
            <h3 style="margin-bottom: 1rem;">🔄 Sending to Diet Tracker</h3>
            <p>Preparing your personalized meal plan...</p>
            <p style="font-size: 0.9em; color: var(--text-secondary); margin-top: 1rem;">
                You'll be redirected automatically in a few seconds.
            </p>
        </div>
    </div>

    <div class="app-container">
        <!-- Sidebar Navigation -->
        <nav class="sidebar" id="sidebar">
            <div class="sidebar-header">
                <div class="logo">🍽️ Diet Planner</div>
                <div class="tagline">The Diet Planner</div>
            </div>
            <div class="nav-menu">
                <button class="nav-item active" data-section="profile">
                    <span class="nav-icon">👤</span>
                    Profile Setup
                </button>
                <button class="nav-item" data-section="plan">
                    <span class="nav-icon">📋</span>
                    Weekly Plan
                </button>
                <button class="nav-item" data-section="analytics">
                    <span class="nav-icon">📊</span>
                    Analytics
                </button>
                <button class="nav-item" data-section="exports">
                    <span class="nav-icon">📤</span>
                    Export & Share
                </button>
            </div>
        </nav>

        <!-- Main Content -->
        <main class="main-content">
            <div class="content-wrapper">
                <!-- Loading State -->
                <div class="loading" id="loading">
                    <div class="spinner"></div>
                    <p class="loading-text">Creating your personalized meal plan...</p>
                </div>

                <!-- Form Section -->
                <div class="form-section" id="formSection">
                    <div class="section-header">
                        <h1 class="section-title">👤 Complete Your Profile</h1>
                        <p class="section-subtitle">Tell us about yourself to create your personalized meal plan</p>
                    </div>

                    <div class="card">
                        <div class="card-header">
                            <h3 class="card-title">Health Profile</h3>
                        </div>
                        <div class="card-body">
                            <form id="dietForm">
                                <div class="form-grid">
                                    <div class="form-group">
                                        <label for="age" class="form-label">Age *</label>
                                        <input type="number" id="age" class="form-control" min="13" max="120" required placeholder="Enter your age">
                                        <div class="invalid-feedback" id="age-error"></div>
                                    </div>
                                    
                                    <div class="form-group">
                                        <label for="gender" class="form-label">Gender *</label>
                                        <select id="gender" class="form-control" required>
                                            <option value="">Select Gender</option>
                                            <option value="male">Male</option>
                                            <option value="female">Female</option>
                                            <option value="other">Other</option>
                                        </select>
                                        <div class="invalid-feedback" id="gender-error"></div>
                                    </div>

                                    <div class="form-group">
                                        <label for="height" class="form-label">Height (cm) *</label>
                                        <input type="number" id="height" class="form-control" min="100" max="250" required placeholder="e.g., 175">
                                        <div class="invalid-feedback" id="height-error"></div>
                                    </div>

                                    <div class="form-group">
                                        <label for="weight" class="form-label">Weight (kg) *</label>
                                        <input type="number" id="weight" class="form-control" min="30" max="300" step="0.1" required placeholder="e.g., 70.5">
                                        <div class="invalid-feedback" id="weight-error"></div>
                                    </div>

                                    <div class="form-group">
                                        <label for="goal" class="form-label">Health Goal *</label>
                                        <select id="goal" class="form-control" required>
                                            <option value="">Select Goal</option>
                                            <option value="loss">Weight Loss</option>
                                            <option value="gain">Weight Gain</option>
                                            <option value="maintain">Maintain Weight</option>
                                            <option value="muscle">Muscle Gain</option>
                                        </select>
                                        <div class="invalid-feedback" id="goal-error"></div>
                                    </div>

                                    <div class="form-group">
                                        <label for="dietType" class="form-label">Dietary Preference *</label>
                                       <select id="dietType" class="form-select" required>
    <option value="Regular">Regular</option>
    <option value="Keto">Ketogenic</option>
    <option value="Low_Carb">Low Carb</option>
    <option value="Vegetarian">Vegetarian</option>
    <option value="Vegan">Vegan</option>
    <option value="Mediterranean">Mediterranean</option>
    <option value="High_Protein">High Protein</option>
</select>

                                        <div class="invalid-feedback" id="dietType-error"></div>
                                    </div>

                                    <div class="form-group">
                                        <label for="region" class="form-label">Region *</label>
                                       <select id="region" class="form-select" required>
    <option value="India">India</option>
    <option value="USA">USA</option>
    <option value="Europe">Europe</option>
    <option value="Middle_Eastern">Middle East</option>
    <option value="Latin_American">Latin America</option>
    <option value="Nordic">Nordic</option>
    <option value="East_Asian">East Asia</option>
    <option value="African">Africa</option>
    <option value="Australian">Australia</option>
</select>

                                        <div class="invalid-feedback" id="region-error"></div>
                                    </div>

                                    <div class="form-group">
                                        <label for="activityLevel" class="form-label">Activity Level *</label>
                                        <select id="activityLevel" class="form-control" required>
                                            <option value="">Select Activity Level</option>
                                            <option value="low">Low (Sedentary)</option>
                                            <option value="moderate">Moderate (Light exercise)</option>
                                            <option value="high">High (Regular exercise)</option>
                                            <option value="very-high">Very High (Intense exercise)</option>
                                        </select>
                                        <div class="invalid-feedback" id="activityLevel-error"></div>
                                    </div>

                                    <div class="form-group">
                                        <label for="targetCalories" class="form-label">Target Daily Calories (optional)</label>
                                        <input type="number" id="targetCalories" class="form-control" min="800" max="5000" placeholder="Auto-calculated if empty">
                                        <div class="invalid-feedback" id="targetCalories-error"></div>
                                    </div>
                                </div>
                                
                                <div class="text-center">
                                    <button type="button" class="btn btn-primary btn-lg" id="generateBtn">
                                        <span id="generateBtnText">Generate My Meal Plan</span>
                                    </button>
                                </div>
                            </form>
                        </div>
                    </div>
                </div>

                <!-- Results Container -->
                <div class="results-container" id="resultsContainer">
                    <div class="results-header">
                        <h1 class="results-title">🍽️ Your Meal Plan</h1>
                        <button class="edit-profile-btn" id="editProfileBtn">
                            <span>←</span>
                            <span>Edit My Profile</span>
                        </button>
                    </div>
                    
                    <div class="results-content">
                        <div class="results-scroll" id="resultsScroll">
                            <!-- Stats Cards -->
                            <div class="stats-grid" id="statsGrid">
                                <!-- Stats will be populated here -->
                            </div>

                            <!-- Weekly Plan Table -->
                            <div class="table-responsive">
                                <div id="mealPlanTable">
                                    <!-- Table will be populated here -->
                                </div>
                            </div>

                            <!-- Analytics Charts -->
                            <div class="charts-grid">
                                <div class="chart-container">
                                    <h3 class="chart-title">Daily Calorie Distribution</h3>
                                    <canvas id="calorieChart" width="400" height="200"></canvas>
                                </div>
                                <div class="chart-container">
                                    <h3 class="chart-title">Weekly Macros Breakdown</h3>
                                    <canvas id="macrosChart" width="400" height="200"></canvas>
                                </div>
                            </div>

                            <!-- Export Section -->
                            <div class="export-section">
                                <h3 class="export-title">📤 Export & Share</h3>
                                <div class="btn-group">
                                    <button class="btn btn-primary btn-lg" onclick="sendToTrackerAndRedirect()">
                                        🔄 Send to Diet Tracker
                                    </button>
                                    <button class="btn btn-success" onclick="downloadCSV()">
                                        📊 Download CSV
                                    </button>
                                    <button class="btn btn-success" onclick="downloadPDF()">
                                        📄 Download PDF
                                    </button>
                                </div>
                            </div>
                        </div>
                    </div>
                </div>
            </div>
        </main>
    </div>

    <script>
        // Diet Planner - Fixed Integration & PDF JavaScript
        // Global variables
        let currentMealPlan = null;
        let currentUserProfile = null;
        let mealDatabase = null;
        let ChartsLoaded = false;
        let Html2PdfLoaded = false;
        let currentActiveSection = 'profile';
        let currentTheme = localStorage.getItem('theme') || 'light';
        let isResultsVisible = false;

      // Integration storage key (kept, unchanged)
const INTEGRATION_STORAGE_KEY = 'dietplanner_integration_v3';

// Diet tracker URL: configurable and non-hardcoded.
// Priority:
// 1) window.__DIET_TRACKER_URL  (set by hosting environment or page)
// 2) <meta name="diet-tracker-url" content="https://...">
// 3) fallback to same-origin '/diet-tracker'
const DIET_TRACKER_URL = (function () {
    try {
        if (typeof window.__DIET_TRACKER_URL === 'string' && window.__DIET_TRACKER_URL.trim()) {
            return window.__DIET_TRACKER_URL.trim();
        }
        const meta = document.querySelector('meta[name="diet-tracker-url"]');
        if (meta && meta.content && meta.content.trim()) {
            return meta.content.trim();
        }
        // fallback to same origin path (will work for your hosted site)
        return `${location.protocol}//${location.host}/diet-tracker`;
    } catch (e) {
        console.warn('Error resolving DIET_TRACKER_URL, using default /diet-tracker', e);
        return '/diet-tracker';
    }
})();

        // Safe number parsing helper
        function safeNumber(v) {
            if (v === null || v === undefined) return 0;
            if (typeof v === 'number') return isNaN(v) ? 0 : v;
            const n = parseFloat(String(v).replace(/,/g, ''));
            return isNaN(n) ? 0 : n;
        }

        // Initialize the application
        document.addEventListener('DOMContentLoaded', function() {
            initializeTheme();
            initializeNavigation();
            initializeMobileMenu();
            loadMealsDatabase();
            loadExistingPlan();
            initializeForm();
            initializeResultsToggle();
            
            console.log('🍽️ Diet Planner loaded with fixed integration & PDF! 🎉');
        });

        // Theme Management
        function initializeTheme() {
            document.body.setAttribute('data-theme', currentTheme);
            updateThemeToggle();
            
            const themeToggle = document.getElementById('themeToggle');
            themeToggle.addEventListener('click', toggleTheme);
        }

        function toggleTheme() {
            currentTheme = currentTheme === 'light' ? 'dark' : 'light';
            document.body.setAttribute('data-theme', currentTheme);
            localStorage.setItem('theme', currentTheme);
            updateThemeToggle();
        }

        function updateThemeToggle() {
            const themeToggle = document.getElementById('themeToggle');
            themeToggle.textContent = currentTheme === 'light' ? '🌙' : '☀️';
        }

        // Navigation Management
        function initializeNavigation() {
            const navItems = document.querySelectorAll('.nav-item');
            
            navItems.forEach(item => {
                item.addEventListener('click', function() {
                    const targetSection = this.getAttribute('data-section');
                    handleNavigation(targetSection);
                });
            });
        }

        function handleNavigation(sectionId) {
            updateActiveNavItem(sectionId);
            
            if (sectionId === 'profile') {
                showForm();
            } else if (['plan', 'analytics', 'exports'].includes(sectionId) && currentMealPlan) {
                showResults();
                scrollToResultsSection(sectionId);
            }
            
            closeMobileMenu();
            currentActiveSection = sectionId;
        }

        function updateActiveNavItem(activeSection) {
            const navItems = document.querySelectorAll('.nav-item');
            
            navItems.forEach(item => {
                const section = item.getAttribute('data-section');
                if (section === activeSection) {
                    item.classList.add('active');
                } else {
                    item.classList.remove('active');
                }
            });
        }

        function scrollToResultsSection(sectionId) {
            const resultsScroll = document.getElementById('resultsScroll');
            let scrollTarget = 0;
            
            switch(sectionId) {
                case 'plan':
                    scrollTarget = 0;
                    break;
                case 'analytics':
                    const chartsGrid = resultsScroll.querySelector('.charts-grid');
                    if (chartsGrid) {
                        scrollTarget = chartsGrid.offsetTop - 20;
                    }
                    break;
                case 'exports':
                    const exportSection = resultsScroll.querySelector('.export-section');
                    if (exportSection) {
                        scrollTarget = exportSection.offsetTop - 20;
                    }
                    break;
            }
            
            resultsScroll.scrollTo({
                top: scrollTarget,
                behavior: 'smooth'
            });
        }

  // Mobile Menu Management
        function initializeMobileMenu() {
            const mobileMenuButton = document.getElementById('mobileMenuButton');
            const mobileOverlay = document.getElementById('mobileOverlay');
            
            if (mobileMenuButton) {
                mobileMenuButton.addEventListener('click', toggleMobileMenu);
            }
            
            if (mobileOverlay) {
                mobileOverlay.addEventListener('click', closeMobileMenu);
            }
            
            window.addEventListener('resize', function() {
                if (window.innerWidth > 768) {
                    closeMobileMenu();
                }
            });
        }

        function toggleMobileMenu() {
            const sidebar = document.getElementById('sidebar');
            const overlay = document.getElementById('mobileOverlay');
            
            sidebar.classList.toggle('mobile-open');
            overlay.classList.toggle('active');
        }

        function closeMobileMenu() {
            const sidebar = document.getElementById('sidebar');
            const overlay = document.getElementById('mobileOverlay');
            
            sidebar.classList.remove('mobile-open');
            overlay.classList.remove('active');
        }

        // Results Toggle Management
        function initializeResultsToggle() {
            const editProfileBtn = document.getElementById('editProfileBtn');
            editProfileBtn.addEventListener('click', showForm);
        }

        function showForm() {
            const formSection = document.getElementById('formSection');
            const resultsContainer = document.getElementById('resultsContainer');
            
            resultsContainer.classList.remove('visible');
            
            setTimeout(() => {
                formSection.classList.remove('hidden');
                isResultsVisible = false;
            }, 200);

            updateActiveNavItem('profile');
            currentActiveSection = 'profile';
        }

        function showResults() {
            if (!currentMealPlan) {
                console.warn('No meal plan available to show results');
                return;
            }

            const formSection = document.getElementById('formSection');
            const resultsContainer = document.getElementById('resultsContainer');
            
            formSection.classList.add('hidden');
            
            setTimeout(() => {
                resultsContainer.classList.add('visible');
                isResultsVisible = true;
                
                const resultsScroll = document.getElementById('resultsScroll');
                resultsScroll.scrollTop = 0;
            }, 200);
        }

        // Form Management
        function initializeForm() {
            const generateBtn = document.getElementById('generateBtn');
            if (generateBtn) {
                generateBtn.addEventListener('click', function(e) {
                    e.preventDefault();
                    handleFormSubmit(e);
                });
            }
        }

        async function handleFormSubmit(e) {
            e.preventDefault();
            
            if (!validateForm()) {
                return;
            }

            const generateBtn = document.getElementById('generateBtn');
            const generateBtnText = document.getElementById('generateBtnText');
            
            generateBtn.disabled = true;
            generateBtnText.textContent = 'Generating...';
            
            showLoading();

            try {
                await generateMealPlan();
                
                setTimeout(() => {
                    hideLoading();
                    showResults();
                    updateActiveNavItem('plan');
                    currentActiveSection = 'plan';
                }, 1500);
                
            } catch (error) {
                console.error('Error generating meal plan:', error);
                hideLoading();
                alert('Error generating meal plan: ' + error.message);
            } finally {
                generateBtn.disabled = false;
                generateBtnText.textContent = 'Generate My Meal Plan';
            }
        }

        // Validation
        function validateForm() {
            const fields = ['age', 'gender', 'height', 'weight', 'goal', 'dietType', 'region', 'activityLevel'];
            let isValid = true;

            fields.forEach(fieldId => {
                const field = document.getElementById(fieldId);
                const errorDiv = document.getElementById(fieldId + '-error');
                const control = field;
                
                control.classList.remove('is-invalid');
                errorDiv.textContent = '';

                if (!field.value.trim()) {
                    control.classList.add('is-invalid');
                    errorDiv.textContent = 'This field is required';
                    isValid = false;
                    return;
                }

                if (fieldId === 'age') {
                    const age = safeNumber(field.value);
                    if (age < 13 || age > 120) {
                        control.classList.add('is-invalid');
                        errorDiv.textContent = 'Age must be between 13 and 120';
                        isValid = false;
                    }
                }

                if (fieldId === 'height') {
                    const height = safeNumber(field.value);
                    if (height < 100 || height > 250) {
                        control.classList.add('is-invalid');
                        errorDiv.textContent = 'Height must be between 100-250 cm';
                        isValid = false;
                    }
                }

                if (fieldId === 'weight') {
                    const weight = safeNumber(field.value);
                    if (weight < 30 || weight > 300) {
                        control.classList.add('is-invalid');
                        errorDiv.textContent = 'Weight must be between 30-300 kg';
                        isValid = false;
                    }
                }
            });

            const targetCalories = document.getElementById('targetCalories');
            if (targetCalories.value.trim()) {
                const calories = safeNumber(targetCalories.value);
                if (calories < 800 || calories > 5000) {
                    targetCalories.classList.add('is-invalid');
                    document.getElementById('targetCalories-error').textContent = 'Target calories must be between 800-5000';
                    isValid = false;
                }
            }

            return isValid;
        }

        // Loading State Management
        function showLoading() {
            document.getElementById('loading').style.display = 'block';
        }

        function hideLoading() {
            document.getElementById('loading').style.display = 'none';
        }
// Load meals database (REPLACE existing loadMealsDatabase and createFallbackMeals)
async function loadMealsDatabase() {
    // If already loaded, return it
    if (mealDatabase) return mealDatabase;

    // Try to fetch your meals.json from a few likely relative locations.
    // Put meals.json in the same folder as index.html (preferred).
    const candidates = [
        'meals.json',
        '/meals.json',
        'data/meals.json'
        // If you want to try a remote URL (Dropbox raw link), add it here.
    ];

    let raw = null;
    for (const url of candidates) {
        try {
            const res = await fetch(url, { cache: 'no-store' });
            if (!res.ok) throw new Error(`HTTP ${res.status}`);
            raw = await res.json();
            console.log(`✅ Loaded meals.json from: ${url}`);
            break;
        } catch (err) {
            // keep trying other candidates
            console.warn(`Could not load meals from ${url}:`, err);
        }
    }

    // If fetch failed, fall back (keeps app working)
    if (!raw) {
        console.warn('⚠️ meals.json not found or invalid — using embedded fallback data.');
        mealDatabase = createFallbackMeals();
        return mealDatabase;
    }

    // Normalize structure:
    // Expecting raw to be { "RegionName": { "DietType": { "breakfast":[...], "lunch":[...], ... } } }
    // We'll convert to exactly the structure the app expects:
    // mealDatabase[region][dietType] = { breakfast: [...], lunch: [...], dinner: [...], snacks: [...] }

    const normalizedDB = {};
    const STANDARD_MEAL_TYPES = ['breakfast', 'lunch', 'dinner', 'snacks'];

    // helper to coerce meal objects into the shape the app expects
    function normalizeMealObject(meal, idx, region, diet, mealType) {
        if (!meal || typeof meal !== 'object') {
            // create a minimal placeholder
            return {
                id: `${region}_${diet}_${mealType}_${idx}_${Date.now()}`,
                title: `Option ${idx + 1}`,
                serving_size: '1 serving',
                calories: 0,
                protein: 0,
                carbs: 0,
                fat: 0,
                fiber: 0,
                foods: []
            };
        }

        // Prefer common field names but tolerant to variations
        const title = (meal.title || meal.name || meal.label || '').toString().trim();
        const serving_size = meal.serving_size || meal.servingSize || meal.serving || '';
        const calories = safeNumber(meal.calories ?? meal.kcal ?? meal.calories_kcal ?? meal.cal ?? 0);
        const protein = safeNumber(meal.protein ?? meal.prot ?? 0);
        const carbs = safeNumber(meal.carbs ?? meal.carbohydrates ?? meal.carb ?? 0);
        const fat = safeNumber(meal.fat ?? meal.fats ?? 0);
        const fiber = safeNumber(meal.fiber ?? meal.fib ?? 0);

        // Foods array: try to convert "ingredients" string into a single food item if necessary
        let foods = [];
        if (Array.isArray(meal.foods) && meal.foods.length) {
            foods = meal.foods.map(f => {
                if (typeof f === 'string') return { name: f };
                if (typeof f === 'object') return f;
                return { name: String(f) };
            });
        } else if (meal.ingredients && typeof meal.ingredients === 'string') {
            // ingredients may be comma-separated
            const parts = meal.ingredients.split(',').map(s => s.trim()).filter(Boolean);
            if (parts.length === 1) {
                foods = [{ name: parts[0] }];
            } else if (parts.length > 1) {
                foods = parts.map(p => ({ name: p }));
            }
        }

        return {
            id: meal.id ?? `${region}_${diet}_${mealType}_${idx}_${Date.now()}`,
            title: title || `Option ${idx + 1}`,
            serving_size,
            calories,
            protein,
            carbs,
            fat,
            fiber,
            foods
        };
    }

    try {
        Object.keys(raw).forEach(regionKey => {
            const regionContents = raw[regionKey];
            // skip non-objects
            if (!regionContents || typeof regionContents !== 'object') return;
            normalizedDB[regionKey] = {};

            Object.keys(regionContents).forEach(dietKey => {
                const dietContents = regionContents[dietKey];
                // dietContents should be an object with meal-type arrays
                if (!dietContents || typeof dietContents !== 'object') return;

                const normalizedMealsForDiet = {};

                STANDARD_MEAL_TYPES.forEach(mt => {
                    // support keys with various casing: 'Breakfast', 'breakfast', 'BREAKFAST'
                    let arr = dietContents[mt] 
                              || dietContents[mt.charAt(0).toUpperCase() + mt.slice(1)]
                              || dietContents[mt.toUpperCase()]
                              || dietContents[mt.replace('_',' ')]
                              || [];

                    if (!Array.isArray(arr)) arr = [];

                    normalizedMealsForDiet[mt] = arr.map((m, idx) => normalizeMealObject(m, idx, regionKey, dietKey, mt));
                });

                normalizedDB[regionKey][dietKey] = normalizedMealsForDiet;
            });
        });

        // If normalization produced an empty db for some reason, fallback
        const hasData = Object.keys(normalizedDB).length > 0;
        if (!hasData) {
            console.warn('Normalized meals.json empty — using fallback');
            mealDatabase = createFallbackMeals();
        } else {
            mealDatabase = normalizedDB;
            console.log('✅ meals.json loaded and normalized successfully.');
        }

        return mealDatabase;
    } catch (err) {
        console.error('Failed while normalizing meals.json — falling back.', err);
        mealDatabase = createFallbackMeals();
        return mealDatabase;
    }
}

// Fallback small dataset (kept to avoid crashing if meals.json missing)
function createFallbackMeals() {
    return {
        "India": {
            "Regular": {
                breakfast: [
                    { id: 'fb1', title: "Oatmeal with Fruits", serving_size: "1 serving", calories: 250, protein: 8, carbs: 45, fat: 4, fiber: 5 },
                    { id: 'fb2', title: "Boiled Eggs", serving_size: "2 eggs", calories: 150, protein: 12, carbs: 1, fat: 10, fiber: 0 }
                ],
                lunch: [
                    { id: 'fl1', title: "Grilled Chicken Salad", serving_size: "1 bowl", calories: 350, protein: 30, carbs: 15, fat: 12, fiber: 6 },
                    { id: 'fl2', title: "Veggie Wrap", serving_size: "1 wrap", calories: 300, protein: 10, carbs: 40, fat: 8, fiber: 5 }
                ],
                dinner: [
                    { id: 'fd1', title: "Paneer Curry with Rice", serving_size: "1 plate", calories: 400, protein: 20, carbs: 50, fat: 15, fiber: 5 },
                    { id: 'fd2', title: "Fish with Quinoa", serving_size: "1 plate", calories: 450, protein: 35, carbs: 40, fat: 14, fiber: 4 }
                ],
                snacks: [
                    { id: 'fs1', title: "Fruit and Nuts", serving_size: "1 small bowl", calories: 150, protein: 4, carbs: 20, fat: 6, fiber: 3 }
                ]
            }
        }
    };
}


        // Calculate BMR and target calories
        function calculateTargetCalories(profile) {
            const age = safeNumber(profile.age);
            const weight = safeNumber(profile.weight);
            const height = safeNumber(profile.height);
            
            // Mifflin-St Jeor Equation
            let bmr;
            if (profile.gender === 'male') {
                bmr = 10 * weight + 6.25 * height - 5 * age + 5;
            } else {
                bmr = 10 * weight + 6.25 * height - 5 * age - 161;
            }

            // Activity factor
            const activityFactors = {
                'low': 1.2,
                'moderate': 1.375,
                'high': 1.55,
                'very-high': 1.725
            };

            let tdee = bmr * (activityFactors[profile.activityLevel] || 1.2);

            // Goal adjustment
            switch (profile.goal) {
                case 'loss':
                    tdee *= 0.8; // 20% deficit
                    break;
                case 'gain':
                case 'muscle':
                    tdee *= 1.15; // 15% surplus
                    break;
                case 'maintain':
                default:
                    // No change
                    break;
            }

            return Math.round(tdee);
        }

        // Deterministic meal selection algorithm
        function selectMealsForWeek(meals, targetCalories, profile) {
            const days = ['Monday', 'Tuesday', 'Wednesday', 'Thursday', 'Friday', 'Saturday', 'Sunday'];
            const mealTypes = ['breakfast', 'lunch', 'dinner', 'snacks'];
            const weeklyPlan = {};
            const usedMealIds = new Set();

            // Calorie distribution
            const calorieDistribution = {
                breakfast: 0.25,
                lunch: 0.35,
                dinner: 0.35,
                snacks: 0.05
            };

            days.forEach(day => {
                weeklyPlan[day] = {};
                
                mealTypes.forEach(mealType => {
                    const targetForMeal = Math.round(targetCalories * calorieDistribution[mealType]);
                    const availableMeals = meals[mealType] || [];
                    
                    if (availableMeals.length === 0) {
                        weeklyPlan[day][mealType] = createDefaultMeal(mealType, targetForMeal);
                        return;
                    }

                    // Filter suitable meals (within 30% of target)
                    let suitableMeals = availableMeals.filter(meal => {
                        const calories = safeNumber(meal.calories);
                        const isUnused = !usedMealIds.has(meal.id);
                        const isInRange = calories >= targetForMeal * 0.7 && calories <= targetForMeal * 1.3;
                        return isUnused && isInRange;
                    });

                    // If no suitable unused meals, use all suitable meals
                    if (suitableMeals.length === 0) {
                        suitableMeals = availableMeals.filter(meal => {
                            const calories = safeNumber(meal.calories);
                            return calories >= targetForMeal * 0.7 && calories <= targetForMeal * 1.3;
                        });
                    }

                    // If still no suitable meals, use any unused meal
                    if (suitableMeals.length === 0) {
                        suitableMeals = availableMeals.filter(meal => !usedMealIds.has(meal.id));
                    }

                    // Last resort: use any meal
                    if (suitableMeals.length === 0) {
                        suitableMeals = availableMeals;
                    }

                    // Deterministic selection based on day and meal type
                    const seed = (days.indexOf(day) * 4 + mealTypes.indexOf(mealType)) % suitableMeals.length;
                    const selectedMeal = suitableMeals[seed];
                    
                    weeklyPlan[day][mealType] = selectedMeal;
                    usedMealIds.add(selectedMeal.id);
                });
            });

            return weeklyPlan;
        }

        // Create default meal when no meals available
        function createDefaultMeal(mealType, targetCalories) {
            const defaultMeals = {
                breakfast: { title: "Mixed Breakfast", serving_size: "1 serving", calories: Math.round(targetCalories) },
                lunch: { title: "Balanced Lunch", serving_size: "1 serving", calories: Math.round(targetCalories) },
                dinner: { title: "Nutritious Dinner", serving_size: "1 serving", calories: Math.round(targetCalories) },
                snacks: { title: "Healthy Snack", serving_size: "1 serving", calories: Math.round(targetCalories) }
            };

            return {
                id: Date.now(),
                ...defaultMeals[mealType],
                protein: Math.round(targetCalories * 0.15 / 4),
                carbs: Math.round(targetCalories * 0.5 / 4),
                fat: Math.round(targetCalories * 0.35 / 9),
                fiber: 5
            };
        }
        // Generate meal plan
        async function generateMealPlan() {
            try {
                // keep your existing loader call
                await loadMealsDatabase();

                const profile = {
                    age: safeNumber(document.getElementById('age').value),
                    gender: document.getElementById('gender').value,
                    height: safeNumber(document.getElementById('height').value),
                    weight: safeNumber(document.getElementById('weight').value),
                    goal: document.getElementById('goal').value,
                    dietType: document.getElementById('dietType').value,
                    region: document.getElementById('region').value,
                    activityLevel: document.getElementById('activityLevel').value,
                    targetCalories: safeNumber(document.getElementById('targetCalories').value)
                };

                if (!profile.targetCalories || profile.targetCalories === 0) {
                    profile.targetCalories = calculateTargetCalories(profile);
                }

                // Robust region key finder (tolerant to form values vs meals.json keys)
                function findRegionKey(selectedRegion) {
                    if (!selectedRegion) return null;
                    const keys = Object.keys(mealDatabase || {});
                    // direct
                    if (selectedRegion in (mealDatabase || {})) return selectedRegion;

                    // common mapping — keep minimal so we don't change config elsewhere
                    const mapping = {
                        'East_Asian': 'East_Asian',
                        'East_Asia': 'East_Asian',
                        'East Asia': 'East_Asian',
                        'Australian': 'Australian',
                        'Australia': 'Australian',
                        'USA': 'USA',
                        'India': 'India',
                        'Europe': 'Europe',
                        'Middle_Eastern': 'Middle_Eastern',
                        'Latin_American': 'Latin_American',
                        'Nordic': 'Nordic',
                        'African': 'African'
                    };

                    if (mapping[selectedRegion] && mapping[selectedRegion] in (mealDatabase || {})) {
                        return mapping[selectedRegion];
                    }

                    // normalize for underscores/spaces/case
                    const normalized = selectedRegion.replace(/[_\s]+/g, ' ').toLowerCase();
                    for (const k of keys) {
                        if (k.toLowerCase() === normalized) return k;
                    }

                    // substring matches (try to be permissive)
                    for (const k of keys) {
                        if (k.toLowerCase().includes(normalized) || normalized.includes(k.toLowerCase())) return k;
                    }

                    return null;
                }

                const regionKey = findRegionKey(profile.region);
                if (!regionKey) {
                    throw new Error(`No meals available for region: ${profile.region}`);
                }

                const regionMeals = mealDatabase[regionKey];
                if (!regionMeals) {
                    throw new Error(`No meals available for region: ${profile.region}`);
                }

                // Robust diet lookup
                function findDietMeals(regionMealsObj, dietTypeRequested) {
                    if (!regionMealsObj) return null;
                    if (!dietTypeRequested) return regionMealsObj['Regular'] || Object.values(regionMealsObj)[0];

                    // direct
                    if (dietTypeRequested in regionMealsObj) return regionMealsObj[dietTypeRequested];

                    const dNormalized = dietTypeRequested.replace(/[_\s]+/g, ' ').toLowerCase();
                    for (const key of Object.keys(regionMealsObj)) {
                        if (key.toLowerCase() === dNormalized) return regionMealsObj[key];
                    }
                    for (const key of Object.keys(regionMealsObj)) {
                        if (key.toLowerCase().includes(dNormalized) || dNormalized.includes(key.toLowerCase())) return regionMealsObj[key];
                    }

                    return regionMealsObj['Regular'] || Object.values(regionMealsObj)[0];
                }

                const dietMeals = findDietMeals(regionMeals, profile.dietType);
                if (!dietMeals) {
                    throw new Error(`No meals available for diet type: ${profile.dietType} in region: ${profile.region}`);
                }

                const weeklyPlan = selectMealsForWeek(dietMeals, profile.targetCalories, profile);

                currentMealPlan = weeklyPlan;
                currentUserProfile = profile;

                localStorage.setItem('last_generated_plan_v1', JSON.stringify({
                    plan: weeklyPlan,
                    profile: profile,
                    generated: new Date().toISOString()
                }));

                displayMealPlan(weeklyPlan, profile);
                await createCharts(weeklyPlan, profile);

                console.log('✅ Meal plan generated successfully!');
                return weeklyPlan;
            } catch (error) {
                console.error('Error generating meal plan:', error);
                throw error;
            }
        }

        // Display meal plan with stats
        function displayMealPlan(weeklyPlan, profile) {
            displayStatsCards(weeklyPlan, profile);
            displayMealTable(weeklyPlan);
        }

        // Display stats cards
        function displayStatsCards(weeklyPlan, profile) {
            const weeklyStats = calculateWeeklyStats(weeklyPlan);
            const container = document.getElementById('statsGrid');
            
            const targetDifference = Math.round(((weeklyStats.avgCalories - profile.targetCalories) / profile.targetCalories) * 100);
            
            container.innerHTML = `
                <div class="stat-card fade-in">
                    <div class="stat-title">Calories</div>
                    <div class="stat-value">${Math.round(weeklyStats.avgCalories)}<span class="stat-unit"></span></div>
                    <div class="stat-target">/ ${profile.targetCalories}</div>
                </div>
                <div class="stat-card fade-in">
                    <div class="stat-title">Protein</div>
                    <div class="stat-value">${Math.round(weeklyStats.avgProtein)}<span class="stat-unit">g</span></div>
                    <div class="stat-target">/ ${Math.round(profile.targetCalories * 0.15 / 4)}g</div>
                </div>
                <div class="stat-card fade-in">
                    <div class="stat-title">Carbs</div>
                    <div class="stat-value">${Math.round(weeklyStats.avgCarbs)}<span class="stat-unit">g</span></div>
                    <div class="stat-target">/ ${Math.round(profile.targetCalories * 0.5 / 4)}g</div>
                </div>
                <div class="stat-card fade-in">
                    <div class="stat-title">Fat</div>
                    <div class="stat-value">${Math.round(weeklyStats.avgFat)}<span class="stat-unit">g</span></div>
                    <div class="stat-target">/ ${Math.round(profile.targetCalories * 0.35 / 9)}g</div>
                </div>
                <div class="stat-card fade-in">
                    <div class="stat-title">Fiber</div>
                    <div class="stat-value">${Math.round(weeklyStats.avgFiber)}<span class="stat-unit">g</span></div>
                    <div class="stat-target">/ 25g</div>
                </div>
                <div class="stat-card fade-in">
                    <div class="stat-title">Target Diff</div>
                    <div class="stat-value ${targetDifference >= 0 ? 'text-success' : 'text-warning'}">
                        ${targetDifference >= 0 ? '+' : ''}${targetDifference}<span class="stat-unit">%</span>
                    </div>
                </div>
            `;
        }

        // helper: safe title builder used in several places (keeps display consistent)
        function getMealTitle(meal) {
            if (!meal) return 'No meal';
            if (typeof meal === 'string') return meal;
            const candidates = [meal.title, meal.name, meal.display_name, meal.dish_name, meal.label];
            for (const c of candidates) {
                if (c && String(c).trim()) return String(c).trim();
            }
            if (Array.isArray(meal.foods) && meal.foods.length) {
                const parts = meal.foods.map(f => {
                    if (!f) return '';
                    if (typeof f === 'string') return f;
                    const name = f.name || f.item || f.title || '';
                    const qty = f.quantity || f.qty || f.amount || '';
                    return (qty ? `${name} (${qty})` : name).trim();
                }).filter(Boolean);
                if (parts.length) return parts.join(', ');
            }
            if (Array.isArray(meal.options) && meal.options.length) return meal.options.join(', ');
            if (meal.id) return `Meal #${meal.id}`;
            return 'Custom Meal';
        }

// Display meal table
function displayMealTable(weeklyPlan) {
    const container = document.getElementById('mealPlanTable');
    if (!container) return;

    const days = Object.keys(weeklyPlan || {});
    const mealTypes = [
        { key: 'breakfast', name: '🌅 Breakfast' },
        { key: 'lunch', name: '🍽️ Lunch' },
        { key: 'dinner', name: '🌙 Dinner' },
        { key: 'snacks', name: '🍎 Snack' }
    ];

    // small helper to avoid raw HTML injection / keep things safe
    function escapeHtml(str) {
        if (str === null || str === undefined) return '';
        return String(str)
            .replace(/&/g, '&amp;')
            .replace(/</g, '&lt;')
            .replace(/>/g, '&gt;')
            .replace(/"/g, '&quot;')
            .replace(/'/g, '&#039;');
    }

<<<<<<< HEAD
    // Helper: stable readable title for meals
    function getMealTitle(meal) {
        if (!meal) return 'No meal';
        // prefer explicit non-placeholder title
        if (typeof meal.title === 'string' && meal.title.trim() && !/^option\s*\d+/i.test(meal.title)) {
            return meal.title.trim();
        }
        if (typeof meal.name === 'string' && meal.name.trim() && !/^option\s*\d+/i.test(meal.name)) {
            return meal.name.trim();
        }
        // prefer foods[] names (first 3)
        if (Array.isArray(meal.foods) && meal.foods.length) {
            const names = meal.foods.map(f => {
                if (!f) return '';
                if (typeof f === 'string') return f;
                return (f.name || f.title || '').trim();
            }).filter(Boolean);
            if (names.length) {
                const slice = names.slice(0, 3);
                if (slice.length === 1) return slice[0];
                if (slice.length === 2) return `${slice[0]} & ${slice[1]}`;
                return `${slice[0]}, ${slice[1]} & ${slice[2]}`;
            }
        }
        // fallback to short ingredients snippet (max 6 words)
        if (meal.ingredients && typeof meal.ingredients === 'string') {
            const words = meal.ingredients.trim().split(/\s+/).slice(0, 6);
            if (words.length) return words.join(' ') + (words.length >= 6 ? '...' : '');
        }
        // stable fallback
        const region = meal.region || 'UnknownRegion';
        const id = (typeof meal.id !== 'undefined' ? String(meal.id) : String(Math.floor(Math.random()*900000)+100000));
        return `Meal ${region}-${id}`;
=======
 // --- Replace or add this helper in your JS ---
function getMealTitle(meal) {
    if (!meal) return 'No meal';

    // 1) Use explicit title if present and meaningful
    if (meal.title && typeof meal.title === 'string' && meal.title.trim() && !/^option\s*\d+/i.test(meal.title)) {
        return meal.title.trim();
    }
    if (meal.name && typeof meal.name === 'string' && meal.name.trim() && !/^option\s*\d+/i.test(meal.name)) {
        return meal.name.trim();
    }

    // 2) Use foods[] names (first 3) if present
    if (Array.isArray(meal.foods) && meal.foods.length) {
        const names = meal.foods.map(f => {
            if (!f) return '';
            if (typeof f === 'string') return f;
            return (f.name || f.title || '').trim();
        }).filter(Boolean);
        if (names.length) {
            // join up to 3 items into a short name
            const slice = names.slice(0, 3);
            if (slice.length === 1) return slice[0];
            if (slice.length === 2) return `${slice[0]} & ${slice[1]}`;
            return `${slice[0]}, ${slice[1]} & ${slice[2]}`;
        }
>>>>>>> f71b535a
    }

    // 3) As a last short fallback use ingredients first 6 words (but trimmed)
    if (meal.ingredients && typeof meal.ingredients === 'string') {
        const words = meal.ingredients.trim().split(/\s+/).slice(0, 6);
        if (words.length) return words.join(' ') + (words.length >= 6 ? '...' : '');
    }

    // 4) stable fallback (safe and short)
    const region = meal.region || 'UnknownRegion';
    const id = (typeof meal.id !== 'undefined' ? String(meal.id) : Math.floor(Math.random()*100000));
    return `Meal ${region}-${id}`;
}


    // helper to get numeric nutrient
    function num(v) {
        return safeNumber(v);
    }

    let html = '<table class="table">';
    html += '<thead><tr>';
    html += '<th>Day</th>';
    mealTypes.forEach(meal => {
        html += `<th>${escapeHtml(meal.name)}</th>`;
    });
    html += '<th>Daily Total</th>';
    html += '</tr></thead><tbody>';

    days.forEach(day => {
        html += '<tr>';
        html += `<td class="day-header">${escapeHtml(day)}</td>`;

        let totalCalories = 0;

        mealTypes.forEach(mealType => {
            const meal = (weeklyPlan[day] || {})[mealType.key];

            if (meal) {
                const titleText = getMealTitle(meal);
                const calories = num(meal.calories || meal.kcal || meal.calories_kcal || 0);
                totalCalories += calories;

                const serving = meal.serving_size || meal.servingSize || '';
                const protein = num(meal.protein || meal.prot || 0);
                const carbs = num(meal.carbs || meal.carbohydrates || 0);
                const fat = num(meal.fat || meal.fats || 0);
                const fiber = num(meal.fiber || 0);

                html += `<td>
                    <div class="meal-item">${escapeHtml(titleText)}</div>
                    <div class="meal-serving text-primary">${escapeHtml(String(calories))} kcal</div>`;

                if (serving) {
                    html += `<div class="meal-serving">${escapeHtml(serving)}</div>`;
                }

                if (protein || carbs || fat || fiber) {
                    html += `<div class="meal-nutrients">
                        P: ${escapeHtml(String(protein))}g • C: ${escapeHtml(String(carbs))}g • F: ${escapeHtml(String(fat))}g${(typeof fiber !== 'undefined' ? ` • Fib: ${escapeHtml(String(fiber))}g` : '')}
                    </div>`;
                }

                html += '</td>';
            } else {
                html += '<td><div class="text-muted">No meal</div></td>';
            }
        });

        html += `<td><strong class="text-success">${Math.round(totalCalories)} kcal</strong></td>`;
        html += '</tr>';
    });

    html += '</tbody></table>';
    container.innerHTML = html;
}

        // Calculate weekly statistics
        function calculateWeeklyStats(weeklyPlan) {
            let totalCalories = 0;
            let totalProtein = 0;
            let totalCarbs = 0;
            let totalFat = 0;
            let totalFiber = 0;
            let mealCount = 0;

            Object.keys(weeklyPlan).forEach(day => {
                Object.keys(weeklyPlan[day]).forEach(mealType => {
                    const meal = weeklyPlan[day][mealType];
                    if (meal) {
                        totalCalories += safeNumber(meal.calories);
                        totalProtein += safeNumber(meal.protein);
                        totalCarbs += safeNumber(meal.carbs);
                        totalFat += safeNumber(meal.fat);
                        totalFiber += safeNumber(meal.fiber);
                        mealCount++;
                    }
                });
            });

            return {
                totalCalories,
                avgCalories: totalCalories / 7,
                totalProtein,
                avgProtein: totalProtein / 7,
                totalCarbs,
                avgCarbs: totalCarbs / 7,
                totalFat,
                avgFat: totalFat / 7,
                totalFiber,
                avgFiber: totalFiber / 7,
                mealCount
            };
        }

        // Lazy load Chart.js
        async function loadChartJS() {
            if (ChartsLoaded || window.Chart) {
                return Promise.resolve();
            }

            return new Promise((resolve, reject) => {
                const script = document.createElement('script');
                script.src = 'https://cdn.jsdelivr.net/npm/chart.js@4.4.0/dist/chart.umd.min.js';
                script.onload = () => {
                    ChartsLoaded = true;
                    resolve();
                };
                script.onerror = reject;
                document.head.appendChild(script);
            });
        }

        // Create charts
        async function createCharts(weeklyPlan, profile) {
            try {
                await loadChartJS();
                
                const days = Object.keys(weeklyPlan);
                const dailyCalories = days.map(day => {
                    let dayTotal = 0;
                    Object.keys(weeklyPlan[day]).forEach(mealType => {
                        const meal = weeklyPlan[day][mealType];
                        if (meal) dayTotal += safeNumber(meal.calories);
                    });
                    return dayTotal;
                });

                const weeklyStats = calculateWeeklyStats(weeklyPlan);

                const isDark = currentTheme === 'dark';
                const textColor = isDark ? '#ffffff' : '#212529';
                const gridColor = isDark ? '#404040' : '#dee2e6';

                const calorieCtx = document.getElementById('calorieChart');
                if (calorieCtx) {
                    // destroy existing chart instance if present to avoid "canvas in use" error
                    if (window.calorieChartInstance && typeof window.calorieChartInstance.destroy === 'function') {
                        window.calorieChartInstance.destroy();
                    }

                    window.calorieChartInstance = new Chart(calorieCtx, {
                        type: 'bar',
                        data: {
                            labels: days.map(day => day.substr(0, 3)),
                            datasets: [{
                                label: 'Daily Calories',
                                data: dailyCalories,
                                backgroundColor: 'rgba(0, 123, 255, 0.8)',
                                borderColor: 'rgba(0, 123, 255, 1)',
                                borderWidth: 1,
                                borderRadius: 2,
                            }, {
                                label: 'Target',
                                data: Array(7).fill(profile.targetCalories),
                                type: 'line',
                                borderColor: 'rgba(40, 167, 69, 1)',
                                backgroundColor: 'rgba(40, 167, 69, 0.1)',
                                borderWidth: 2,
                                fill: false,
                                pointBackgroundColor: 'rgba(40, 167, 69, 1)',
                                pointBorderColor: '#fff',
                                pointBorderWidth: 1,
                                pointRadius: 3,
                            }]
                        },
                        options: {
                            responsive: true,
                            maintainAspectRatio: false,
                            plugins: {
                                legend: {
                                    position: 'top',
                                    labels: {
                                        usePointStyle: true,
                                        padding: 15,
                                        color: textColor,
                                        font: { size: 11 }
                                    }
                                }
                            },
                            scales: {
                                x: {
                                    grid: { color: gridColor },
                                    ticks: { color: textColor, font: { size: 10 } }
                                },
                                y: {
                                    beginAtZero: true,
                                    title: {
                                        display: true,
                                        text: 'Calories',
                                        color: textColor,
                                        font: { size: 11 }
                                    },
                                    grid: { color: gridColor },
                                    ticks: { color: textColor, font: { size: 10 } }
                                }
                            }
                        }
                    });
                }

                const macrosCtx = document.getElementById('macrosChart');
                if (macrosCtx) {
                    // destroy existing macros chart if present
                    if (window.macrosChartInstance && typeof window.macrosChartInstance.destroy === 'function') {
                        window.macrosChartInstance.destroy();
                    }

                    const proteinCals = weeklyStats.totalProtein * 4;
                    const carbsCals = weeklyStats.totalCarbs * 4;
                    const fatCals = weeklyStats.totalFat * 9;

                    window.macrosChartInstance = new Chart(macrosCtx, {
                        type: 'doughnut',
                        data: {
                            labels: ['Protein', 'Carbs', 'Fat'],
                            datasets: [{
                                data: [proteinCals, carbsCals, fatCals],
                                backgroundColor: [
                                    'rgba(0, 123, 255, 0.8)',
                                    'rgba(40, 167, 69, 0.8)',
                                    'rgba(255, 193, 7, 0.8)'
                                ],
                                borderColor: [
                                    'rgba(0, 123, 255, 1)',
                                    'rgba(40, 167, 69, 1)',
                                    'rgba(255, 193, 7, 1)'
                                ],
                                borderWidth: 1,
                                hoverOffset: 4
                            }]
                        },
                        options: {
                            responsive: true,
                            maintainAspectRatio: false,
                            plugins: {
                                legend: {
                                    position: 'bottom',
                                    labels: {
                                        usePointStyle: true,
                                        padding: 10,
                                        color: textColor,
                                        font: { size: 10 }
                                    }
                                },
                                tooltip: {
                                    titleFont: { size: 11 },
                                    bodyFont: { size: 10 },
                                    callbacks: {
                                        label: function(context) {
                                            const label = context.label;
                                            const value = context.raw;
                                            const total = context.dataset.data.reduce((a, b) => a + b, 0);
                                            const percentage = Math.round((value / total) * 100);
                                            return `${label}: ${percentage}% (${Math.round(value)} cal)`;
                                        }
                                    }
                                }
                            },
                            cutout: '60%'
                        }
                    });
                }

            } catch (error) {
                console.error('Failed to create charts:', error);
            }
        }

     // Robust send to tracker and redirect (tries multiple ways, does not hardcode)
function sendToTrackerAndRedirect() {
    if (!currentMealPlan || !currentUserProfile) {
        alert('❌ No meal plan available to send to tracker.\nPlease generate a meal plan first.');
        return;
    }

    const overlay = document.getElementById('redirectOverlay');
    if (overlay) overlay.style.display = 'flex';

    const integrationData = {
        version: '3.0',
        timestamp: new Date().toISOString(),
        source: 'thedietplanner-diet-planner',
        userProfile: currentUserProfile,
        mealPlan: currentMealPlan,
        dailyTargets: {
            calories: currentUserProfile.targetCalories,
            protein: Math.round(currentUserProfile.targetCalories * 0.15 / 4),
            carbs: Math.round(currentUserProfile.targetCalories * 0.5 / 4),
            fat: Math.round(currentUserProfile.targetCalories * 0.35 / 9),
            fiber: 25,
            water: 2000
        }
    };

    try {
        // Save integration payload under a few keys (for compatibility)
        const payloadStr = JSON.stringify(integrationData);
        localStorage.setItem(INTEGRATION_STORAGE_KEY, payloadStr);
        localStorage.setItem('planned_meals_v1', payloadStr);
        localStorage.setItem('diettracker_import', payloadStr);
        localStorage.setItem('meal_plan_transfer', payloadStr);
        localStorage.setItem('meal_plan_sent', 'true');

        console.log('✅ Meal plan data stored for Diet Tracker');

        // Get configurable redirect URL
        const redirectUrl = document.body && document.body.getAttribute('data-diet-tracker-url') ? document.body.getAttribute('data-diet-tracker-url') : (typeof DIET_TRACKER_URL !== 'undefined' ? DIET_TRACKER_URL : '/diet-tracker');

        // Try to open in a new tab first (works even if inside iframe)
        let opened = false;
        try {
            const newWin = window.open(redirectUrl, '_blank');
            opened = !!(newWin && !newWin.closed);
        } catch (err) {
            opened = false;
            console.warn('window.open failed', err);
        }

        if (opened) {
            // Good — opened in a new tab
            if (overlay) overlay.style.display = 'none';
            // Optionally give user feedback
            setTimeout(() => alert('✅ Sent to Diet Tracker. A new tab opened with the Diet Tracker.'), 300);
            return;
        }

        // If not opened and we're top-level, navigate
        try {
            if (window.top === window.self) {
                // not inside iframe — safe to navigate
                setTimeout(() => { window.location.href = redirectUrl; }, 2000);
                return;
            }

            // If inside an iframe, attempt to postMessage to parent and let parent handle redirect
            try {
                window.parent.postMessage({
                    type: 'dietplanner_integration',
                    source: 'thedietplanner-diet-planner',
                    payload: integrationData
                }, '*');
                if (overlay) overlay.style.display = 'none';
                // Provide user a fallback link
                const fallback = confirm('Sent data for Diet Tracker. The page could not open in a new tab automatically. Click OK to open the Diet Tracker in a new tab.');
                if (fallback) window.open(redirectUrl, '_blank');
                return;
            } catch (pmErr) {
                console.warn('postMessage to parent failed', pmErr);
            }

        } catch (navErr) {
            console.warn('Navigation attempt failed', navErr);
        }

        // Last-resort: show fallback link
        if (overlay) overlay.style.display = 'none';
        const userOk = confirm('Data stored for Diet Tracker. Click OK to open the Diet Tracker in a new tab.');
        if (userOk) window.open(redirectUrl, '_blank');

    } catch (error) {
        console.error('Failed to store meal plan data:', error);
        if (overlay) overlay.style.display = 'none';
        alert('❌ Failed to prepare data for Diet Tracker. Please try again.');
    }
}

        // Export Functions
        function downloadCSV() {
            if (!currentMealPlan || !currentUserProfile) {
                alert('❌ No meal plan available to export\nPlease generate a meal plan first.');
                return;
            }

            let csvContent = '\uFEFF';
            csvContent += 'Date,Meal Time,Food Name,Serving Size,Calories,Protein,Carbs,Fat,Fiber\n';

            const days = Object.keys(currentMealPlan);
            const mealTypes = ['breakfast', 'lunch', 'dinner', 'snacks'];

            days.forEach(day => {
                mealTypes.forEach(mealType => {
                    const meal = currentMealPlan[day][mealType];
                    if (meal) {
                        const titleSafe = (meal.title && typeof meal.title === 'string') ? meal.title.replace(/"/g, '""') : getMealTitle(meal).replace(/"/g, '""');

                        const row = [
                            day,
                            mealType.charAt(0).toUpperCase() + mealType.slice(1),
                            `"${titleSafe}"`,
                            `"${(meal.serving_size || 'N/A').replace(/"/g, '""')}"`,
                            safeNumber(meal.calories),
                            safeNumber(meal.protein),
                            safeNumber(meal.carbs),
                            safeNumber(meal.fat),
                            safeNumber(meal.fiber)
                        ].join(',');
                        csvContent += row + '\n';
                    }
                });
            });

            const blob = new Blob([csvContent], { type: 'text/csv;charset=utf-8;' });
            const link = document.createElement('a');
            const url = URL.createObjectURL(blob);
            link.setAttribute('href', url);
            link.setAttribute('download', `meal-plan-${new Date().toISOString().split('T')[0]}.csv`);
            link.style.visibility = 'hidden';
            document.body.appendChild(link);
            link.click();
            document.body.removeChild(link);
            
            console.log('✅ CSV file downloaded successfully!');
            clearDietTrackerStorage();
        }

        // Helper to clear diet tracker storage after exports
        function clearDietTrackerStorage() {
            try {
                const keys = [
                    INTEGRATION_STORAGE_KEY || 'dietplanner_integration_v3',
                    'planned_meals_v1',
                    'diettracker_import',
                    'meal_plan_transfer',
                    'meal_plan_sent'
                ];
                keys.forEach(k => localStorage.removeItem(k));
                console.log('✅ Cleared diet tracker integration keys from localStorage');
            } catch (e) {
                console.warn('Failed clearing diet tracker storage:', e);
            }
        }

        // Lazy load html2pdf
        async function loadHtml2Pdf() {
            if (Html2PdfLoaded || window.html2pdf) {
                return Promise.resolve();
            }

            return new Promise((resolve, reject) => {
                const script = document.createElement('script');
                script.src = 'https://cdnjs.cloudflare.com/ajax/libs/html2pdf.js/0.10.1/html2pdf.bundle.min.js';
                script.onload = () => {
                    Html2PdfLoaded = true;
                    resolve();
                };
                script.onerror = reject;
                document.head.appendChild(script);
            });
        }

        // FIXED PDF export - Full working version
        async function downloadPDF() {
            try {
                if (!currentMealPlan || !currentUserProfile) {
                    alert("Please generate a meal plan first!");
                    return;
                }

                // ensure html2pdf lib is loaded
                try {
                    await loadHtml2Pdf();
                } catch (err) {
                    console.error('Failed to load html2pdf library:', err);
                    alert('Failed to load PDF library. Check your connection and try again.');
                    return;
                }

                const html2pdfLib = (typeof html2pdf !== 'undefined') ? html2pdf : (window && window.html2pdf ? window.html2pdf : null);
                if (!html2pdfLib) {
                    console.error('html2pdf not available after loading.');
                    alert('PDF library not available. Try reloading the page.');
                    return;
                }

                const days = Object.keys(currentMealPlan);
                const mealTypes = [
                    { key: 'breakfast', name: '🌅 Breakfast' },
                    { key: 'lunch', name: '🍽️ Lunch' },
                    { key: 'dinner', name: '🌙 Dinner' },
                    { key: 'snacks', name: '🍎 Snack' }
                ];

                const weeklyStats = calculateWeeklyStats(currentMealPlan);

                // builder that prefers foods[] when present
                function buildFoodListForMeal(meal) {
                    if (!meal) return 'No meal data';
                    if (Array.isArray(meal.foods) && meal.foods.length) {
                        return meal.foods.map(f => {
                            if (!f) return '';
                            if (typeof f === 'string') return f;
                            const name = f.name || f.title || f.label || '';
                            const qty = f.quantity || f.qty || f.amount || '';
                            return qty ? `${name} (${qty})` : name;
                        }).filter(Boolean).join(', ');
                    }
                    if (Array.isArray(meal.options) && meal.options.length) {
                        return meal.options.join(', ');
                    }
                    if (meal.title && meal.title.trim()) return meal.title;
                    if (meal.name && meal.name.trim()) return meal.name;
                    if (meal.id) return `Meal #${meal.id}`;
                    return 'Custom Meal';
                }

                // Build HTML content (simple, reliable styling)
                let html = `
                    <div style="font-family: Arial, Helvetica, sans-serif; padding:18px;">
                        <h1 style="text-align:center; color:#007bff; margin-bottom:6px;">🍽️ The Diet Planner</h1>
                        <p style="text-align:center; color:#6c757d; margin-top:0;">Personalized Meal Plan — ${new Date().toLocaleDateString()}</p>

                        <h2 style="color:#212529; margin-top:18px;">📈 Weekly Overview</h2>
                        <p><strong>Average Calories:</strong> ${Math.round(weeklyStats.avgCalories)} kcal</p>
                        <p><strong>Average Protein:</strong> ${Math.round(weeklyStats.avgProtein)} g</p>
                        <p><strong>Average Carbs:</strong> ${Math.round(weeklyStats.avgCarbs)} g</p>
                        <p><strong>Average Fat:</strong> ${Math.round(weeklyStats.avgFat)} g</p>
                        <p><strong>Average Fiber:</strong> ${Math.round(weeklyStats.avgFiber)} g</p>

                        <h2 style="color:#212529; margin-top:22px;">🗓️ 7-Day Meal Plan</h2>
                `;

                days.forEach((day, index) => {
                    html += `
                        <h3 style="color:#007bff; margin-bottom:6px;">${day} (Day ${index + 1})</h3>
                        <table style="width:100%; border-collapse:collapse; margin-bottom:14px; font-size:13px;">
                            <thead>
                                <tr style="background:#f3f4f6;">
                                    <th style="padding:8px; border:1px solid #e6e7e9; text-align:left;">Meal</th>
                                    <th style="padding:8px; border:1px solid #e6e7e9; text-align:left;">Food</th>
                                    <th style="padding:8px; border:1px solid #e6e7e9; text-align:center;">Cal</th>
                                    <th style="padding:8px; border:1px solid #e6e7e9; text-align:center;">P (g)</th>
                                    <th style="padding:8px; border:1px solid #e6e7e9; text-align:center;">C (g)</th>
                                    <th style="padding:8px; border:1px solid #e6e7e9; text-align:center;">F (g)</th>
                                    <th style="padding:8px; border:1px solid #e6e7e9; text-align:center;">Fib (g)</th>
                                </tr>
                            </thead>
                            <tbody>
                    `;

                    mealTypes.forEach(mealType => {
                        const meal = (currentMealPlan[day] || {})[mealType.key];
                        if (!meal) return;

                        const foodList = (Array.isArray(meal.foods) && meal.foods.length)
                            ? meal.foods.map(f => (typeof f === 'string' ? f : ((f.name||f.title||'').trim() + (f.quantity ? ` (${f.quantity})` : '')))).filter(Boolean).slice(0,5).join(', ')
                            : '';

                        const titleText = getMealTitle(meal);
                        const calories = safeNumber(meal.calories || meal.kcal || meal.calories_kcal || 0);
                        const protein = safeNumber(meal.protein || meal.prot || 0);
                        const carbs = safeNumber(meal.carbs || meal.carbohydrates || 0);
                        const fat = safeNumber(meal.fat || meal.fats || 0);
                        const fiber = safeNumber(meal.fiber || 0);
                        const serving = meal.serving_size || meal.servingSize || '';

                        function escapeHtmlForPDF(str) {
                            if (str === null || str === undefined) return '';
                            return String(str)
                                .replace(/&/g, '&amp;')
                                .replace(/</g, '&lt;')
                                .replace(/>/g, '&gt;')
                                .replace(/"/g, '&quot;')
                                .replace(/'/g, '&#039;');
                        }

                        html += `
                            <tr>
                                <td style="padding:8px; border:1px solid #e6e7e9; vertical-align:top; width:12%;"><strong>${escapeHtmlForPDF(titleText)}</strong></td>
                                <td style="padding:8px; border:1px solid #e6e7e9; vertical-align:top; width:48%;">
                                    <div style="font-weight:600; margin-bottom:4px;">${escapeHtmlForPDF(foodList)}</div>
                                    <div style="color:#6c757d; font-size:12px;">Serving: ${escapeHtmlForPDF(serving || 'Standard serving')}</div>
                                </td>
                                <td style="padding:8px; border:1px solid #e6e7e9; text-align:center; vertical-align:top; width:8%;">${calories}</td>
                                <td style="padding:8px; border:1px solid #e6e7e9; text-align:center; vertical-align:top; width:6%;">${protein}</td>
                                <td style="padding:8px; border:1px solid #e6e7e9; text-align:center; vertical-align:top; width:6%;">${carbs}</td>
                                <td style="padding:8px; border:1px solid #e6e7e9; text-align:center; vertical-align:top; width:6%;">${fat}</td>
                                <td style="padding:8px; border:1px solid #e6e7e9; text-align:center; vertical-align:top; width:6%;">${fiber}</td>
                            </tr>
                        `;
                    });

                    html += `</tbody></table>`;
                });

                const tempDiv = document.createElement('div');
                tempDiv.style.boxSizing = 'border-box';
                tempDiv.style.width = '800px';
                tempDiv.style.padding = '8px';
                tempDiv.innerHTML = html;
                document.body.appendChild(tempDiv);

                const opt = {
                    margin:       10,
                    filename:     `TheDietPlanner-MealPlan-${new Date().toISOString().split('T')[0]}.pdf`,
                    image:        { type: 'jpeg', quality: 0.98 },
                    html2canvas:  { scale: 2, useCORS: true },
                    jsPDF:        { unit: 'mm', format: 'a4', orientation: 'portrait' }
                };

                console.log("📄 Generating PDF...");
                try {
                    await html2pdfLib().from(tempDiv).set(opt).save();
                    console.log("✅ PDF downloaded successfully!");
                    clearDietTrackerStorage();
                } catch (saveErr) {
                    console.warn('html2pdf save() failed, falling back to blob output:', saveErr);
                    try {
                        const blob = await html2pdfLib().from(tempDiv).set(opt).output('blob');
                        const url = URL.createObjectURL(blob);
                        window.open(url, '_blank');
                        setTimeout(() => URL.revokeObjectURL(url), 2000);
                        clearDietTrackerStorage();
                    } catch (blobErr) {
                        console.error('PDF fallback also failed:', blobErr);
                        alert('PDF generation failed. See console for details.');
                    }
                } finally {
                    if (tempDiv && tempDiv.parentNode) tempDiv.parentNode.removeChild(tempDiv);
                }

            } catch (err) {
                console.error("❌ PDF generation failed:", err);
                alert("Failed to generate PDF. Check console for errors.");
            }
        }

        // Load existing plan on page load
        function loadExistingPlan() {
            try {
                const stored = localStorage.getItem('last_generated_plan_v1');
                if (stored) {
                    const data = JSON.parse(stored);
                    const generated = new Date(data.generated);
                    const now = new Date();
                    const daysDiff = (now - generated) / (1000 * 60 * 60 * 24);
                    
                    if (daysDiff <= 7 && data.plan && data.profile) {
                        currentMealPlan = data.plan;
                        currentUserProfile = data.profile;
                        
                        // Auto-populate form with previous data
                        if (currentUserProfile) {
                            Object.keys(currentUserProfile).forEach(key => {
                                const field = document.getElementById(key);
                                if (field && currentUserProfile[key]) {
                                    field.value = currentUserProfile[key];
                                }
                            });
                        }
                        
                        // Display the plan in form view (don't auto-show results)
                        if (currentMealPlan) {
                            displayMealPlan(currentMealPlan, currentUserProfile);
                            createCharts(currentMealPlan, currentUserProfile);
                        }
                        
                        console.log('✅ Loaded existing meal plan from localStorage');
                    }
                }
            } catch (error) {
                console.error('Failed to load existing plan:', error);
            }
        }

        console.log('🍽️ Diet Planner with Fixed Integration & PDF ready! 🎉');
           document.addEventListener("DOMContentLoaded", () => {
    console.log("🚀 DOM Loaded - initializing...");

    initializeTheme();
    initializeNavigation();
    initializeMobileMenu();
    loadMealsDatabase();
    loadExistingPlan();
    initializeForm();
    initializeResultsToggle();
});

    </script>
</body>
</html><|MERGE_RESOLUTION|>--- conflicted
+++ resolved
@@ -1904,69 +1904,6 @@
             .replace(/'/g, '&#039;');
     }
 
-<<<<<<< HEAD
-    // Helper: stable readable title for meals
-    function getMealTitle(meal) {
-        if (!meal) return 'No meal';
-        // prefer explicit non-placeholder title
-        if (typeof meal.title === 'string' && meal.title.trim() && !/^option\s*\d+/i.test(meal.title)) {
-            return meal.title.trim();
-        }
-        if (typeof meal.name === 'string' && meal.name.trim() && !/^option\s*\d+/i.test(meal.name)) {
-            return meal.name.trim();
-        }
-        // prefer foods[] names (first 3)
-        if (Array.isArray(meal.foods) && meal.foods.length) {
-            const names = meal.foods.map(f => {
-                if (!f) return '';
-                if (typeof f === 'string') return f;
-                return (f.name || f.title || '').trim();
-            }).filter(Boolean);
-            if (names.length) {
-                const slice = names.slice(0, 3);
-                if (slice.length === 1) return slice[0];
-                if (slice.length === 2) return `${slice[0]} & ${slice[1]}`;
-                return `${slice[0]}, ${slice[1]} & ${slice[2]}`;
-            }
-        }
-        // fallback to short ingredients snippet (max 6 words)
-        if (meal.ingredients && typeof meal.ingredients === 'string') {
-            const words = meal.ingredients.trim().split(/\s+/).slice(0, 6);
-            if (words.length) return words.join(' ') + (words.length >= 6 ? '...' : '');
-        }
-        // stable fallback
-        const region = meal.region || 'UnknownRegion';
-        const id = (typeof meal.id !== 'undefined' ? String(meal.id) : String(Math.floor(Math.random()*900000)+100000));
-        return `Meal ${region}-${id}`;
-=======
- // --- Replace or add this helper in your JS ---
-function getMealTitle(meal) {
-    if (!meal) return 'No meal';
-
-    // 1) Use explicit title if present and meaningful
-    if (meal.title && typeof meal.title === 'string' && meal.title.trim() && !/^option\s*\d+/i.test(meal.title)) {
-        return meal.title.trim();
-    }
-    if (meal.name && typeof meal.name === 'string' && meal.name.trim() && !/^option\s*\d+/i.test(meal.name)) {
-        return meal.name.trim();
-    }
-
-    // 2) Use foods[] names (first 3) if present
-    if (Array.isArray(meal.foods) && meal.foods.length) {
-        const names = meal.foods.map(f => {
-            if (!f) return '';
-            if (typeof f === 'string') return f;
-            return (f.name || f.title || '').trim();
-        }).filter(Boolean);
-        if (names.length) {
-            // join up to 3 items into a short name
-            const slice = names.slice(0, 3);
-            if (slice.length === 1) return slice[0];
-            if (slice.length === 2) return `${slice[0]} & ${slice[1]}`;
-            return `${slice[0]}, ${slice[1]} & ${slice[2]}`;
-        }
->>>>>>> f71b535a
-    }
 
     // 3) As a last short fallback use ingredients first 6 words (but trimmed)
     if (meal.ingredients && typeof meal.ingredients === 'string') {
